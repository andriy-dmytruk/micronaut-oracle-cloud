--- conflicted
+++ resolved
@@ -33,9 +33,6 @@
             "-Amicronaut.processing.group=$project.group",
             "-Amicronaut.processing.module=$project.name",
     ])
-<<<<<<< HEAD
-}
-=======
 }
 
 micronautBuild {
@@ -47,5 +44,4 @@
 //         substitute(module('commons-logging:commons-logging'))
 //                 .using(module('org.slf4j:jcl-over-slf4j:1.7.33'))
 //     }
-// }
->>>>>>> 41d96260
+// }